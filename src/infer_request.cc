// Copyright 2020-2024, NVIDIA CORPORATION & AFFILIATES. All rights reserved.
//
// Redistribution and use in source and binary forms, with or without
// modification, are permitted provided that the following conditions
// are met:
//  * Redistributions of source code must retain the above copyright
//    notice, this list of conditions and the following disclaimer.
//  * Redistributions in binary form must reproduce the above copyright
//    notice, this list of conditions and the following disclaimer in the
//    documentation and/or other materials provided with the distribution.
//  * Neither the name of NVIDIA CORPORATION nor the names of its
//    contributors may be used to endorse or promote products derived
//    from this software without specific prior written permission.
//
// THIS SOFTWARE IS PROVIDED BY THE COPYRIGHT HOLDERS ``AS IS'' AND ANY
// EXPRESS OR IMPLIED WARRANTIES, INCLUDING, BUT NOT LIMITED TO, THE
// IMPLIED WARRANTIES OF MERCHANTABILITY AND FITNESS FOR A PARTICULAR
// PURPOSE ARE DISCLAIMED.  IN NO EVENT SHALL THE COPYRIGHT OWNER OR
// CONTRIBUTORS BE LIABLE FOR ANY DIRECT, INDIRECT, INCIDENTAL, SPECIAL,
// EXEMPLARY, OR CONSEQUENTIAL DAMAGES (INCLUDING, BUT NOT LIMITED TO,
// PROCUREMENT OF SUBSTITUTE GOODS OR SERVICES; LOSS OF USE, DATA, OR
// PROFITS; OR BUSINESS INTERRUPTION) HOWEVER CAUSED AND ON ANY THEORY
// OF LIABILITY, WHETHER IN CONTRACT, STRICT LIABILITY, OR TORT
// (INCLUDING NEGLIGENCE OR OTHERWISE) ARISING IN ANY WAY OUT OF THE USE
// OF THIS SOFTWARE, EVEN IF ADVISED OF THE POSSIBILITY OF SUCH DAMAGE.

#include "infer_request.h"

#include <algorithm>
#include <deque>
#include <string>

#include "constants.h"
#include "model.h"
#include "model_config_utils.h"
#include "server.h"
#include "triton/common/logging.h"
#ifdef TRITON_ENABLE_TRACING
#include "cuda_utils.h"
#endif  // TRITON_ENABLE_TRACING

namespace triton { namespace core {

namespace {

// Utilities for Null request feature.
TRITONSERVER_Error*
NullResponseAlloc(
    TRITONSERVER_ResponseAllocator* allocator, const char* tensor_name,
    size_t byte_size, TRITONSERVER_MemoryType preferred_memory_type,
    int64_t preferred_memory_type_id, void* userp, void** buffer,
    void** buffer_userp, TRITONSERVER_MemoryType* actual_memory_type,
    int64_t* actual_memory_type_id)
{
  return TRITONSERVER_ErrorNew(
      TRITONSERVER_ERROR_INTERNAL,
      "unexpected allocation for null request, no output should be requested.");
}

TRITONSERVER_Error*
NullResponseRelease(
    TRITONSERVER_ResponseAllocator* allocator, void* buffer, void* buffer_userp,
    size_t byte_size, TRITONSERVER_MemoryType memory_type,
    int64_t memory_type_id)
{
  return TRITONSERVER_ErrorNew(
      TRITONSERVER_ERROR_INTERNAL,
      "unexpected release for null request, no output should be requested.");
}

ResponseAllocator null_allocator = ResponseAllocator(
    NullResponseAlloc, NullResponseRelease, nullptr /* start_fn */);

void
NullResponseComplete(
    TRITONSERVER_InferenceResponse* iresponse, const uint32_t flags,
    void* userp)
{
  if (iresponse != nullptr) {
    LOG_TRITONSERVER_ERROR(
        TRITONSERVER_InferenceResponseDelete(iresponse),
        "deleting null response");
  }
}

void
NullRequestComplete(
    TRITONSERVER_InferenceRequest* request, const uint32_t flags, void* userp)
{
  if ((flags & TRITONSERVER_REQUEST_RELEASE_ALL) != 0) {
    LOG_TRITONSERVER_ERROR(
        TRITONSERVER_InferenceRequestDelete(request), "deleting null request");
  }
}

}  // namespace

InferenceRequest::InferenceRequest(
    const std::shared_ptr<Model>& model, const int64_t requested_model_version)
    : InferenceRequest(model.get(), requested_model_version)
{
  model_shared_ = model;
}

InferenceRequest::InferenceRequest(
    Model* model, const int64_t requested_model_version)
    : needs_normalization_(true), model_raw_(model),
      requested_model_version_(requested_model_version), flags_(0),
      correlation_id_(0), batch_size_(0), timeout_us_(0), collect_stats_(true),
      state_(InferenceRequest::State::INITIALIZED), null_request_(false)
{
  SetPriority(0);
  // Outer-most release callback to ensure a request has been taken, this
  // callback won't be invoked, if certain flags are set.
  release_callbacks_.emplace_back(
      [](std::unique_ptr<InferenceRequest>& request,
         const uint32_t flags) -> Status {
        if (flags & TRITONSERVER_REQUEST_RELEASE_RESCHEDULE) {
          return Status(
              Status::Code::INVALID_ARG,
              "Request is released with "
              "TRITONSERVER_REQUEST_RELEASE_RESCHEDULE, while the model is not "
              "configured to handle such a flag.");
        }
        return Status::Success;
      });
}

Status
InferenceRequest::SetState(InferenceRequest::State new_state)
{
  LOG_VERBOSE(1) << LogRequest() << "Setting state from " << state_ << " to "
                 << new_state;
  // No-op if this is already the current state, or if this is a null request.
  if (new_state == state_ || null_request_) {
    return Status::Success;
  }

  // Generate error when called rather than copying it into every case below.
  const auto generate_error = [&]() {
    std::stringstream ss;
    ss << LogRequest() << "Invalid request state transition from " << state_
       << " to " << new_state;
    return Status(Status::Code::INTERNAL, ss.str());
  };

  // Define state transitions
  switch (state_) {
    case InferenceRequest::State::INITIALIZED: {
      if (new_state == InferenceRequest::State::PENDING) {
        IncrementPendingRequestCount();
      } else if (new_state == InferenceRequest::State::RELEASED) {
        // No-op when moving from initialized to released, just releasing early.
      } else {
        return generate_error();
      }
      break;
    }
    case InferenceRequest::State::PENDING: {
      // Request may move from pending to either execution when scheduled to
      // backend, released early due to some error or failure was encountered
      // when calling enqueue.
      if (new_state == InferenceRequest::State::EXECUTING ||
          new_state == InferenceRequest::State::RELEASED ||
          new_state == InferenceRequest::State::FAILED_ENQUEUE) {
        DecrementPendingRequestCount();
      } else {
        // Unexpected state transition
        return generate_error();
      }
      break;
    }
    case InferenceRequest::State::EXECUTING: {
      if (new_state != InferenceRequest::State::RELEASED) {
        return generate_error();
      }
      break;
    }
    case InferenceRequest::State::RELEASED: {
      if (new_state != InferenceRequest::State::INITIALIZED) {
        // Only transition currently supported after release is to start over
        // again, such as re-using request objects for multiple inferences.
        return generate_error();
      }
      break;
    }
    case InferenceRequest::State::FAILED_ENQUEUE: {
      if (new_state != InferenceRequest::State::INITIALIZED) {
        // Only transition currently supported after failed to enqueue is to
        // start over again, such as re-using request objects for multiple
        // inferences.
        return generate_error();
      }
      break;
    }
  }
  state_ = new_state;
  return Status::Success;
}

void
InferenceRequest::IncrementPendingRequestCount()
{
#ifdef TRITON_ENABLE_METRICS
  // Pending request count should always be 0 or 1 per-request. If a request
  // increments the count, it should not be incremented again until decremented.
  auto reporter = model_raw_->MetricReporter();
  if (reporter) {
    reporter->IncrementGauge(kPendingRequestMetric, 1);
  }
#endif  // TRITON_ENABLE_METRICS
}

void
InferenceRequest::DecrementPendingRequestCount()
{
#ifdef TRITON_ENABLE_METRICS
  // Pending request count should always be 0 or 1 per-request. A request should
  // not decrement the count unless it has already been incremented.
  auto reporter = model_raw_->MetricReporter();
  if (reporter) {
    reporter->DecrementGauge(kPendingRequestMetric, 1);
  }
#endif  // TRITON_ENABLE_METRICS
}

const std::string&
InferenceRequest::ModelName() const
{
  return model_raw_->Name();
}

int64_t
InferenceRequest::ActualModelVersion() const
{
  return model_raw_->Version();
}

void
InferenceRequest::SetPriority(uint64_t p)
{
  if ((p == 0) || (p > model_raw_->MaxPriorityLevel())) {
    priority_ = model_raw_->DefaultPriorityLevel();
  } else {
    priority_ = p;
  }
}

Status
InferenceRequest::AddParameter(const char* name, const char* value)
{
  parameters_.emplace_back(name, value);
  return Status::Success;
}

Status
InferenceRequest::AddParameter(const char* name, const int64_t value)
{
  parameters_.emplace_back(name, value);
  return Status::Success;
}

Status
InferenceRequest::AddParameter(const char* name, const bool value)
{
  parameters_.emplace_back(name, value);
  return Status::Success;
}

Status
InferenceRequest::AddParameter(const char* name, const double value)
{
  parameters_.emplace_back(name, value);
  return Status::Success;
}

Status
InferenceRequest::SetParameters(
    const std::deque<InferenceParameter>& parameters)
{
  // NOTE: For BYTES parameters, this will shallow copy the pointer for now.
  parameters_ = parameters;
  return Status::Success;
}

#ifdef TRITON_ENABLE_TRACING
Status
InferenceRequest::TraceInputTensors(
    TRITONSERVER_InferenceTraceActivity activity, const std::string& msg)
{
  const auto& inputs = this->ImmutableInputs();
  TRITONSERVER_MemoryType dst_memory_type = TRITONSERVER_MEMORY_CPU;
  int64_t dst_memory_type_id = 0;

  for (const auto& pr : inputs) {
    InferenceRequest::Input* ti = pr.second;

    // input data
    const std::string& name = ti->Name();
    TRITONSERVER_DataType datatype = DataTypeToTriton(ti->DType());
    uint64_t byte_size = ti->Data()->TotalByteSize();
    const int64_t* shape = ti->ShapeWithBatchDim().data();
    uint32_t dim_count = ti->ShapeWithBatchDim().size();
    uint32_t buffer_count = ti->DataBufferCount();
    // chunk buffer
    Status status;
    const void* buffer;
    uint64_t buffer_size;
    TRITONSERVER_MemoryType src_memory_type;
    int64_t src_memory_type_id;
    bool cuda_used;

    if (buffer_count == 0) {
      LOG_STATUS_ERROR(
          status, LogRequest() +
                      TRITONSERVER_InferenceTraceActivityString(activity) +
                      ": " + msg + ": tensor: " + name + ": no buffer chunk");
      continue;
    }

    if (buffer_count == 1) {
      status = ti->DataBuffer(
          0, &buffer, &buffer_size, &src_memory_type, &src_memory_type_id);
      if (!status.IsOk()) {
        LOG_STATUS_ERROR(
            status, LogRequest() +
                        TRITONSERVER_InferenceTraceActivityString(activity) +
                        ": " + msg + ": tensor: " + name +
                        ": fail to get data buffer: " + status.Message());
        return status;
      }

      if (buffer_size != byte_size) {
        LOG_STATUS_ERROR(
            status,
            LogRequest() + TRITONSERVER_InferenceTraceActivityString(activity) +
                ": " + msg + ": tensor: " + name + ": truncated buffer");
        continue;
      }

      INFER_TRACE_TENSOR_ACTIVITY(
          this->trace_, activity, name.c_str(), datatype,
          const_cast<void*>(buffer), buffer_size, shape, dim_count,
          src_memory_type, src_memory_type_id);

      continue;
    }

    // input buffer
    std::vector<char> in_buffer(byte_size);
    char* base = in_buffer.data();
    size_t offset = 0;
    for (uint32_t b = 0; b < buffer_count; ++b) {
      status = ti->DataBuffer(
          b, &buffer, &buffer_size, &src_memory_type, &src_memory_type_id);
      if (!status.IsOk()) {
        LOG_STATUS_ERROR(
            status, LogRequest() +
                        TRITONSERVER_InferenceTraceActivityString(activity) +
                        ": " + msg + ": tensor: " + name +
                        ": fail to get data buffer: " + status.Message());
        return status;
      }

      status = CopyBuffer(
          "InferenceRequest TraceInputTensors", src_memory_type,
          src_memory_type_id, dst_memory_type, dst_memory_type_id, buffer_size,
          buffer, base + offset, nullptr, &cuda_used);
      if (!status.IsOk()) {
        LOG_STATUS_ERROR(
            status, LogRequest() +
                        TRITONSERVER_InferenceTraceActivityString(activity) +
                        ": " + msg + ": tensor: " + name +
                        ": fail to copy buffer: " + status.Message());
        return status;
      }

      offset += buffer_size;
    }

    INFER_TRACE_TENSOR_ACTIVITY(
        this->trace_, activity, name.c_str(), datatype,
        static_cast<void*>(base), byte_size, shape, dim_count, dst_memory_type,
        dst_memory_type_id);
  }

  return Status::Success;
}
#endif  // TRITON_ENABLE_TRACING

Status
InferenceRequest::OutputBufferProperties(
    const char* name, size_t* byte_size, TRITONSERVER_MemoryType* memory_type,
    int64_t* memory_type_id)
{
  const auto allocator = response_factory_->Allocator();
  if ((allocator == nullptr) || (allocator->QueryFn() == nullptr)) {
    return Status(
        Status::Code::UNAVAILABLE,
        (LogRequest() + "Output properties are not available").c_str());
  } else {
    RETURN_IF_TRITONSERVER_ERROR(allocator->QueryFn()(
        reinterpret_cast<TRITONSERVER_ResponseAllocator*>(
            const_cast<ResponseAllocator*>(allocator)),
        response_factory_->AllocatorUserp(), name, byte_size, memory_type,
        memory_type_id));
  }
  return Status::Success;
}

Status
InferenceRequest::Run(std::unique_ptr<InferenceRequest>& request)
{
  RETURN_IF_ERROR(request->SetState(InferenceRequest::State::PENDING));
  auto status = request->model_raw_->Enqueue(request);
  if (!status.IsOk()) {
    LOG_STATUS_ERROR(
        request->SetState(InferenceRequest::State::FAILED_ENQUEUE),
        "Failed to set failed_enqueue state");
  }
  return status;
}

FailureReason
stringToFailureReason(const std::string& error_type)
{
  if (error_type == "REJECTED") {
    return FailureReason::REJECTED;
  }
  if (error_type == "CANCELED") {
    return FailureReason::CANCELED;
  }
  if (error_type == "BACKEND") {
    return FailureReason::BACKEND;
  }
  return FailureReason::OTHER;
}

void
InferenceRequest::RespondIfError(
    std::unique_ptr<InferenceRequest>& request, const Status& status,
    const bool release_request, FailureReason reason)
{
  if (status.IsOk()) {
    return;
  }

  // Use the response factory to create a response, set the status,
  // and send it. If something goes wrong all we can do is log the
  // error. Because this is sending an error we assume that this is
  // the last response for the request and so set the FINAL flag.
  std::unique_ptr<InferenceResponse> response;
  LOG_STATUS_ERROR(
      request->response_factory_->CreateResponse(&response),
      (request->LogRequest() + "failed to create error response").c_str());
  LOG_STATUS_ERROR(
      InferenceResponse::SendWithStatus(
          std::move(response), TRITONSERVER_RESPONSE_COMPLETE_FINAL, status),
      (request->LogRequest() + "failed to send error response").c_str());
#ifdef TRITON_ENABLE_STATS
  request->ReportErrorStatistics(
      request->model_raw_->MetricReporter().get(), reason);
#endif
  // If releasing the request then invoke the release callback which
  // gives ownership to the callback. So can't access 'request' after
  // this point.
  if (release_request) {
    InferenceRequest::Release(
        std::move(request), TRITONSERVER_REQUEST_RELEASE_ALL);
  }
}

Status
InferenceRequest::Release(
    std::unique_ptr<InferenceRequest>&& request, const uint32_t release_flags)
{
  // Invoke the release callbacks added internally before releasing the
  // request to user provided callback.
  for (auto it = request->release_callbacks_.rbegin();
       it != request->release_callbacks_.rend(); it++) {
    RETURN_IF_ERROR((*it)(request, release_flags));
    if (request == nullptr) {
      return Status::Success;
    }
  }

#ifdef TRITON_ENABLE_TRACING
  // If tracing then record request end and release the trace.
  // This must be before the request callback to ensure the trace
  // is properly layered, as the request may be nested in an ensemble
  // and the callback may interact with upper level trace.
  if (request->trace_ != nullptr) {
    request->trace_->ReportNow(TRITONSERVER_TRACE_REQUEST_END);
    request->ReleaseTrace();
  }
#endif  // TRITON_ENABLE_TRACING

  LOG_STATUS_ERROR(
      request->SetState(InferenceRequest::State::RELEASED),
      "Failed to set released state");
  void* userp = request->release_userp_;
  auto& release_fn = request->release_fn_;
  release_fn(
      reinterpret_cast<TRITONSERVER_InferenceRequest*>(request.release()),
      release_flags, userp);
  return Status::Success;
}

InferenceRequest*
InferenceRequest::CopyAsNull(const InferenceRequest& from)
{
  // Create a copy of 'from' request with artificial inputs and no requested
  // outputs. Maybe more efficient to share inputs and other metadata,
  // but that binds the Null request with 'from' request's lifecycle.
  std::unique_ptr<InferenceRequest> lrequest(
      new InferenceRequest(from.model_raw_, from.requested_model_version_));
  lrequest->null_request_ = true;
  lrequest->needs_normalization_ = false;
  lrequest->batch_size_ = from.batch_size_;
  lrequest->collect_stats_ = false;

  // Three passes: first to construct input for the shape tensors inputs, second
  // to obtain the max input byte size for allocating a large enough buffer for
  // all non shape tensor inputs; third to construct the inputs for these
  // tensors.
  //  First pass
  for (const auto& input : from.OriginalInputs()) {
    // Handle only shape tensors in this pass
    if (!input.second.IsShapeTensor()) {
      continue;
    }

    // Prepare the memory to hold input data
    size_t byte_size = input.second.Data()->TotalByteSize();
    auto mem_type = TRITONSERVER_MEMORY_CPU;
    int64_t mem_id = 0;
    std::shared_ptr<MutableMemory> data =
        std::make_shared<AllocatedMemory>(byte_size, mem_type, mem_id);

    // Get the source buffer. Assumes shape tensors be in a single buffer on the
    // CPU
    const auto& from_data = input.second.Data();
    size_t from_data_byte_size;
    TRITONSERVER_MemoryType from_data_memory_type;
    int64_t from_data_memory_id;
    const char* from_data_buffer = from_data->BufferAt(
        0 /* idx */, &from_data_byte_size, &from_data_memory_type,
        &from_data_memory_id);

    if (from_data_byte_size != byte_size) {
      LOG_WARNING
          << lrequest->LogRequest()
          << "The byte size of shape tensor to be copied does not match";
    }

    // Copy the shape values to the input buffer
    std::memcpy(data->MutableBuffer(), from_data_buffer, from_data_byte_size);

    Input* new_input;
    lrequest->AddOriginalInput(
        input.first, input.second.DType(), input.second.Shape(), &new_input);

    // Must normalize shape here...
    *new_input->MutableShape() = input.second.Shape();
    *new_input->MutableShapeWithBatchDim() = input.second.ShapeWithBatchDim();

    new_input->SetData(data);
  }

  // Second pass
  size_t max_byte_size = 0;
  size_t max_str_byte_size = 0;
  const std::string* max_input_name = nullptr;
  for (const auto& input : from.OriginalInputs()) {
    // Skip shape tensors in this pass
    if (input.second.IsShapeTensor()) {
      continue;
    }

    if (input.second.DType() == inference::DataType::TYPE_STRING) {
      int64_t element_count =
          triton::common::GetElementCount(input.second.Shape());

      size_t str_byte_size = static_cast<size_t>(4 * element_count);
      max_str_byte_size = std::max(str_byte_size, max_str_byte_size);
      if (str_byte_size > max_byte_size) {
        max_byte_size = str_byte_size;
        max_input_name = &(input.first);
      }
    } else {
      if (input.second.Data()->TotalByteSize() >= max_byte_size) {
        max_byte_size = input.second.Data()->TotalByteSize();
        max_input_name = &(input.first);
      }
    }
  }

  // Third pass
  // [DLIS-1268] should use one growable static buffer for all null requests
  auto mem_type = TRITONSERVER_MEMORY_CPU;
  int64_t mem_id = 0;
  std::shared_ptr<MutableMemory> data =
      std::make_shared<AllocatedMemory>(max_byte_size, mem_type, mem_id);
  auto data_base = data->BufferAt(0, &max_byte_size, &mem_type, &mem_id);

  // Zero initialization is only required when there is a TYPE_BYTES tensor in
  // the request. Only set the required number of bytes to zero.
  if (max_str_byte_size > 0) {
    std::fill(
        data->MutableBuffer(), data->MutableBuffer() + max_str_byte_size, 0);
  }

  for (const auto& input : from.OriginalInputs()) {
    // skip shape tensors in this pass
    if (input.second.IsShapeTensor()) {
      continue;
    }
    Input* new_input;
    lrequest->AddOriginalInput(
        input.first, input.second.DType(), input.second.Shape(), &new_input);

    // Must normalize shape here...
    *new_input->MutableShape() = input.second.Shape();
    *new_input->MutableShapeWithBatchDim() = input.second.ShapeWithBatchDim();

    // Note that the input that have max byte size will be responsible for
    // holding the artificial data, while other inputs will hold a reference to
    // it with byte size that matches 'from'
    if (input.first == *max_input_name) {
      new_input->SetData(data);
    } else {
      if (inference::DataType::TYPE_STRING == input.second.DType()) {
        new_input->AppendData(
            data_base,
            triton::common::GetElementCount(input.second.Shape()) * 4, mem_type,
            mem_id);
      } else {
        new_input->AppendData(
            data_base, input.second.Data()->TotalByteSize(), mem_type, mem_id);
      }
    }
  }

  // No outputs were requested and thus there should be no allocations.
  lrequest->SetResponseCallback(
      &null_allocator, nullptr, NullResponseComplete, nullptr);
  lrequest->SetReleaseCallback(NullRequestComplete, nullptr);
  lrequest->SetResponseFactory();

  // Must normalize inputs here...
  for (auto& pr : lrequest->original_inputs_) {
    lrequest->inputs_.emplace(
        std::make_pair(pr.second.Name(), std::addressof(pr.second)));
  }

  return lrequest.release();
}

Status
InferenceRequest::MutableOriginalInput(
    const std::string& name, InferenceRequest::Input** input)
{
  auto itr = original_inputs_.find(name);
  if (itr == original_inputs_.end()) {
    return Status(
        Status::Code::INVALID_ARG,
        LogRequest() + "input '" + name + "' does not exist in request");
  }

  *input = &(itr->second);

  return Status::Success;
}

Status
InferenceRequest::ImmutableInput(
    const std::string& name, const InferenceRequest::Input** input) const
{
  auto itr = inputs_.find(name);
  if (itr == inputs_.end()) {
    return Status(
        Status::Code::INVALID_ARG,
        LogRequest() + "input '" + name + "' does not exist in request");
  }

  *input = itr->second;
  return Status::Success;
}

Status
InferenceRequest::AddOriginalInput(
    const std::string& name, const inference::DataType datatype,
    const int64_t* shape, const uint64_t dim_count,
    InferenceRequest::Input** input)
{
  const auto& pr = original_inputs_.emplace(
      std::piecewise_construct, std::forward_as_tuple(name),
      std::forward_as_tuple(name, datatype, shape, dim_count));
  if (!pr.second) {
    return Status(
        Status::Code::INVALID_ARG,
        LogRequest() + "input '" + name + "' already exists in request");
  }

  if (input != nullptr) {
    *input = std::addressof(pr.first->second);
  }

  needs_normalization_ = true;
  return Status::Success;
}

Status
InferenceRequest::AddOriginalInput(
    const std::string& name, const inference::DataType datatype,
    const std::vector<int64_t>& shape, InferenceRequest::Input** input)
{
  return AddOriginalInput(name, datatype, &shape[0], shape.size(), input);
}

Status
InferenceRequest::AddRawInput(
    const std::string& name, InferenceRequest::Input** input)
{
  if (original_inputs_.size() != 0) {
    return Status(
        Status::Code::INVALID_ARG,
        LogRequest() + "raw input '" + name +
            "' can't be added to request with other inputs");
  }
  const auto& pr = original_inputs_.emplace(
      std::piecewise_construct, std::forward_as_tuple(name),
      std::forward_as_tuple());
  if (!pr.second) {
    return Status(
        Status::Code::INVALID_ARG,
        LogRequest() + "input '" + name + "' already exists in request");
  }

  if (input != nullptr) {
    *input = std::addressof(pr.first->second);
  }

  raw_input_name_ = name;
  needs_normalization_ = true;
  return Status::Success;
}

Status
InferenceRequest::RemoveOriginalInput(const std::string& name)
{
  if (original_inputs_.erase(name) != 1) {
    return Status(
        Status::Code::INVALID_ARG,
        LogRequest() + "input '" + name + "' does not exist in request");
  }

  if (name == raw_input_name_) {
    raw_input_name_.clear();
  }
  needs_normalization_ = true;
  return Status::Success;
}

Status
InferenceRequest::RemoveAllOriginalInputs()
{
  original_inputs_.clear();
  raw_input_name_.clear();
  needs_normalization_ = true;
  return Status::Success;
}

Status
InferenceRequest::AddOverrideInput(
    const std::string& name, const inference::DataType datatype,
    const int64_t batch_size, const std::vector<int64_t>& shape,
    std::shared_ptr<InferenceRequest::Input>* input)
{
  std::shared_ptr<Input> i = std::make_shared<Input>(name, datatype, shape);
  *(i->MutableShape()) = i->OriginalShape();
  if (batch_size > 0) {
    *(i->MutableShapeWithBatchDim()) = {batch_size};
    i->MutableShapeWithBatchDim()->insert(
        i->MutableShapeWithBatchDim()->end(), i->OriginalShape().begin(),
        i->OriginalShape().end());
  } else {
    *(i->MutableShapeWithBatchDim()) = i->OriginalShape();
  }

  RETURN_IF_ERROR(AddOverrideInput(i));
  if (input != nullptr) {
    *input = std::move(i);
  }

  return Status::Success;
}

Status
InferenceRequest::AddOverrideInput(
    const std::shared_ptr<InferenceRequest::Input>& input)
{
  LOG_VERBOSE(1) << LogRequest() << "adding input override for "
                 << input->Name() << ": " << *this;

  const auto& pr =
      override_inputs_.emplace(std::make_pair(input->Name(), input));
  if (!pr.second) {
    pr.first->second = input;
  }

  // Add or replace this override in the inputs...
  const auto res = inputs_.emplace(std::make_pair(input->Name(), input.get()));
  if (!res.second) {
    res.first->second = input.get();
  }

  LOG_VERBOSE(1) << LogRequest() << "added input override for " << input->Name()
                 << ": " << *this;

  return Status::Success;
}

Status
InferenceRequest::AddOriginalRequestedOutput(const std::string& name)
{
  original_requested_outputs_.insert(name);
  needs_normalization_ = true;
  return Status::Success;
}

Status
InferenceRequest::LoadInputStates()
{
  // Add the input states to the inference request.
  if (sequence_states_ != nullptr) {
    if (sequence_states_->IsNullRequest()) {
      sequence_states_ =
          SequenceStates::CopyAsNull(sequence_states_->NullSequenceStates());
    }
    for (auto& input_state_pair : sequence_states_->InputStates()) {
      auto& input_state = input_state_pair.second;
      std::shared_ptr<InferenceRequest::Input> input =
          std::make_shared<InferenceRequest::Input>(
              input_state->Name(), input_state->DType(), input_state->Shape());
      *input->MutableShapeWithBatchDim() = input_state->Shape();
      input->SetData(input_state->Data());
      AddOverrideInput(input);
    }
  }

  return Status::Success;
}

Status
InferenceRequest::RemoveOriginalRequestedOutput(const std::string& name)
{
  original_requested_outputs_.erase(name);
  needs_normalization_ = true;
  return Status::Success;
}

Status
InferenceRequest::RemoveAllOriginalRequestedOutputs()
{
  original_requested_outputs_.clear();
  needs_normalization_ = true;
  return Status::Success;
}

Status
InferenceRequest::PrepareForInference()
{
  // Remove override inputs as those are added during any previous
  // inference execution.
  inputs_.clear();
  override_inputs_.clear();
  SetResponseFactory();

  // Renormalize if anything has changed in the inference request in a
  // way that could impact renormalization.
  if (needs_normalization_) {
    RETURN_IF_ERROR(Normalize());
    needs_normalization_ = false;
  }

  // Initially show the actual inputs to be only the original
  // inputs. If overrides are added later they will be added to
  // 'inputs_'.
  for (auto& pr : original_inputs_) {
    inputs_.emplace(
        std::make_pair(pr.second.Name(), std::addressof(pr.second)));
  }

  // Clear the timestamps
  queue_start_ns_ = 0;
  batcher_start_ns_ = 0;
#ifdef TRITON_ENABLE_STATS
  request_start_ns_ = 0;
#endif  // TRITON_ENABLE_STATS

  // Help enforce that PrepareForInference() is called prior to Run().
  RETURN_IF_ERROR(SetState(InferenceRequest::State::INITIALIZED));

  LOG_VERBOSE(1) << LogRequest() << "prepared: " << *this;
  return Status::Success;
}

Status
InferenceRequest::Normalize()
{
  const inference::ModelConfig& model_config = model_raw_->Config();
  const std::string& model_name = ModelName();

  // Fill metadata for raw input
  if (!raw_input_name_.empty()) {
    const bool has_multiple_inputs =
        (original_inputs_.size() != 1) || (model_config.input_size() != 1);
    if (has_multiple_inputs) {
      return Status(
          Status::Code::INVALID_ARG,
          LogRequest() + "Raw request must only have 1 input (found " +
              std::to_string(original_inputs_.size()) +
              ") to be deduced but got " +
              std::to_string(model_config.input_size()) + " inputs in '" +
              model_name + "' model configuration");
    }
    auto it = original_inputs_.begin();
    if (raw_input_name_ != it->first) {
      return Status(
          Status::Code::INVALID_ARG,
          LogRequest() + "Unexpected reference name for raw input '" +
              raw_input_name_ + "' got '" + it->first + "'");
    }
    const auto& config_input = model_config.input(0);
    auto& raw_input = it->second;
    std::vector<int64_t> shape;
    if (model_config.max_batch_size() != 0) {
      shape.emplace_back(1);
    }
    int64_t dynamic_axis = -1;
    size_t element_cnt = 1;
    for (const auto& dim : config_input.dims()) {
      if (dim == triton::common::WILDCARD_DIM) {
        if (dynamic_axis != -1) {
          return Status(
              Status::Code::INVALID_ARG,
              LogRequest() + "The shape of the raw input '" +
                  config_input.name() +
                  "' can not be deduced because there are more than one "
                  "variable-sized dimension");
        }
        dynamic_axis = shape.size();
      } else {
        element_cnt *= (size_t)dim;
      }
      shape.emplace_back(dim);
    }
    if ((config_input.data_type() == inference::DataType::TYPE_STRING)) {
      const bool has_one_element = (dynamic_axis == -1) && (element_cnt == 1);
      if (!has_one_element) {
        return Status(
            Status::Code::INVALID_ARG, LogRequest() +
                                           "For BYTE datatype raw input '" +
                                           config_input.name() +
                                           "', the "
                                           "model must have input shape [1]");
      }
      // In the case of BYTE data type, we will prepend the byte size to follow
      // the Triton convention.
      raw_input_size_ = raw_input.Data()->TotalByteSize();
      RETURN_IF_ERROR(raw_input.PrependData(
          &raw_input_size_, sizeof(uint32_t), TRITONSERVER_MEMORY_CPU, 0));
      // Limit the BYTE raw input not to have host policy specific input for
      // simplicity, such case won't happen given the current protocol spec.
      // Will need to extend Input::PrependData() if needed.
      if (!raw_input.HostPolicyData().empty()) {
        return Status(
            Status::Code::INVALID_ARG, LogRequest() +
                                           "Raw input with data associated "
                                           "with a host policy setting is not "
                                           "currently supported");
      }
    } else if (dynamic_axis != -1) {
      shape[dynamic_axis] =
          raw_input.Data()->TotalByteSize() / element_cnt /
          triton::common::GetDataTypeByteSize(config_input.data_type());
    }
    raw_input.SetMetadata(config_input.name(), config_input.data_type(), shape);
  }

  // Initialize the requested outputs to be used during inference. If
  // original_requested_outputs_ is empty assume all outputs specified
  // in model config are being requested.
  requested_outputs_.clear();
  if (original_requested_outputs_.size() == 0) {
    for (const auto& output : model_config.output()) {
      requested_outputs_.insert(output.name());
    }
  } else {
    // Validate if the original requested output name exists in the
    // model configuration.
    for (const auto& output_name : original_requested_outputs_) {
      const inference::ModelOutput* output_config;
      RETURN_IF_ERROR(model_raw_->GetOutput(output_name, &output_config));
    }
  }
  // Make sure that the request is providing the number of inputs
  // as is expected by the model.
  RETURN_IF_ERROR(ValidateRequestInputs());
  // Determine the batch size and shape of each input.
  if (model_config.max_batch_size() == 0) {
    // Model does not support Triton-style batching so set as
    // batch-size 0 and leave the tensor shapes as they are.
    batch_size_ = 0;
    for (auto& pr : original_inputs_) {
      auto& input = pr.second;
      *input.MutableShape() = input.OriginalShape();

      const inference::ModelInput* input_config;
      RETURN_IF_ERROR(model_raw_->GetInput(input.Name(), &input_config));
      if (input_config->is_shape_tensor()) {
        // For a shape tensor, mark that the input is a shape tensor.
        input.SetIsShapeTensor();
      } else if (input_config->is_non_linear_format_io()) {
        // If a tensor uses a non-linear IO format, indicate that the input uses
        // a non-linear IO format.
        input.SetIsNonLinearFormatIo();
      }
    }
  } else {
    // Model does support Triton-style batching so each input tensor
    // must have the same first dimension which is the batch
    // size. Adjust the shape of the input tensors to remove the batch
    // dimension.
    batch_size_ = 0;
    for (auto& pr : original_inputs_) {
      auto& input = pr.second;
      const inference::ModelInput* input_config;
      RETURN_IF_ERROR(model_raw_->GetInput(input.Name(), &input_config));

      // For a shape tensor, keep the tensor's shape as it is and mark
      // that the input is a shape tensor.
      if (input_config->is_shape_tensor()) {
        *input.MutableShape() = input.OriginalShape();
        input.SetIsShapeTensor();
        continue;
      } else if (input_config->is_non_linear_format_io()) {
        // If a tensor uses a non-linear IO format, indicate that the input uses
        // a non-linear IO format.
        input.SetIsNonLinearFormatIo();
      }

      if (input.OriginalShape().size() == 0) {
        return Status(
            Status::Code::INVALID_ARG,
            LogRequest() + "input '" + input.Name() +
                "' has no shape but model requires batch dimension for '" +
                model_name + "'");
      }

      if (batch_size_ == 0) {
        batch_size_ = input.OriginalShape()[0];
      } else if (input.OriginalShape()[0] != batch_size_) {
        return Status(
            Status::Code::INVALID_ARG,
            LogRequest() + "input '" + input.Name() +
                "' batch size does not match other inputs for '" + model_name +
                "'");
      }

      input.MutableShape()->assign(
          input.OriginalShape().begin() + 1, input.OriginalShape().end());
    }
  }

  // Make sure request batch-size doesn't exceed what is supported by
  // the model.
  if ((int)batch_size_ > model_config.max_batch_size()) {
    return Status(
        Status::Code::INVALID_ARG,
        LogRequest() + "inference request batch-size must be <= " +
            std::to_string(model_config.max_batch_size()) + " for '" +
            model_name + "'");
  }

  // Verify that each input shape is valid for the model, make
  // adjustments for reshapes and find the total tensor size.
  for (auto& pr : original_inputs_) {
    const inference::ModelInput* input_config;
    RETURN_IF_ERROR(model_raw_->GetInput(pr.second.Name(), &input_config));

    auto& input_name = pr.first;
    auto& input = pr.second;
    auto shape = input.MutableShape();

    if (input.DType() != input_config->data_type()) {
      return Status(
          Status::Code::INVALID_ARG,
          LogRequest() + "inference input '" + input_name + "' data-type is '" +
              std::string(
                  triton::common::DataTypeToProtocolString(input.DType())) +
              "', but model '" + model_name + "' expects '" +
              std::string(triton::common::DataTypeToProtocolString(
                  input_config->data_type())) +
              "'");
    }

    // Validate input shape
    {
      bool match_config = true;
      const auto& config_dims = input_config->dims();
      const auto& input_dims = *shape;
      if (config_dims.size() != (int64_t)input_dims.size()) {
        match_config = false;
      } else {
        for (int i = 0; i < config_dims.size(); ++i) {
          if (input_dims[i] == triton::common::WILDCARD_DIM) {
            return Status(
                Status::Code::INVALID_ARG,
                LogRequest() +
                    "All input dimensions should be specified for input '" +
                    input_name + "' for model '" + model_name + "', got " +
                    triton::common::DimsListToString(input.OriginalShape()));
          } else if (
              (config_dims[i] != triton::common::WILDCARD_DIM) &&
              (config_dims[i] != input_dims[i])) {
            match_config = false;
            break;
          }
        }
      }

      if (!match_config) {
        triton::common::DimsList full_dims;
        std::string implicit_batch_note = "";
        if (model_config.max_batch_size() > 0) {
          full_dims.Add(triton::common::WILDCARD_DIM);
          implicit_batch_note =
              "NOTE: Setting a non-zero max_batch_size in the model config "
              "requires a batch dimension to be prepended to each input shape. "
              "If you want to specify the full shape including the batch dim "
              "in your input dims config, try setting max_batch_size to zero. "
              "See the model configuration docs for more info on "
              "max_batch_size.";
        }
        for (int i = 0; i < input_config->dims_size(); ++i) {
          full_dims.Add(input_config->dims(i));
        }
        return Status(
            Status::Code::INVALID_ARG,
            LogRequest() + "unexpected shape for input '" + input_name +
                "' for model '" + model_name + "'. Expected " +
                triton::common::DimsListToString(full_dims) + ", got " +
                triton::common::DimsListToString(input.OriginalShape()) + ". " +
                implicit_batch_note);
      }
    }

    // If there is a reshape for this input then adjust them to
    // match the reshape. As reshape may have variable-size
    // dimensions, we need to record corresponding value so that we
    // can set the value correctly for reshape.
    if (input_config->has_reshape()) {
      std::deque<int64_t> variable_size_values;
      for (int64_t idx = 0; idx < input_config->dims_size(); idx++) {
        if (input_config->dims(idx) == -1) {
          variable_size_values.push_back((*shape)[idx]);
        }
      }

      shape->clear();
      for (const auto& dim : input_config->reshape().shape()) {
        if (dim == -1) {
          shape->push_back(variable_size_values.front());
          variable_size_values.pop_front();
        } else {
          shape->push_back(dim);
        }
      }
    }

    // Create shape with batch dimension.
    // FIXME, should not need this!!
    if (batch_size_ == 0) {
      *input.MutableShapeWithBatchDim() = *shape;
    } else {
      input.MutableShapeWithBatchDim()->clear();
      input.MutableShapeWithBatchDim()->push_back(batch_size_);
      for (int64_t d : *shape) {
        input.MutableShapeWithBatchDim()->push_back(d);
      }
    }
    // Matching incoming request's shape and byte size to make sure the
    // payload contains correct number of elements.
    // Note: Since we're using normalized input.ShapeWithBatchDim() here,
    // make sure that all the normalization is before the check.
    {
      const auto& data_type = input.DType();

      // Non-linear IO format input byte size validation will be handled in the
      // TensorRT backend.
      if (!input.IsNonLinearFormatIo()) {
        TRITONSERVER_MemoryType input_memory_type;
        // Because Triton expects STRING type to be in special format
        // (prepend 4 bytes to specify string length), so need to add all the
        // first 4 bytes for each element to find expected byte size
        if (data_type == inference::DataType::TYPE_STRING) {
<<<<<<< HEAD
          RETURN_IF_ERROR(ValidateBytesInputs(
              input_name, input, model_name, &input_memory_type));
=======
          RETURN_IF_ERROR(
              ValidateBytesInputs(input_id, input, &input_memory_type));

>>>>>>> 9ed15445
          // FIXME: Temporarily skips byte size checks for GPU tensors. See
          // DLIS-6820.
        } else {
          // Shape tensor with dynamic batching does not introduce a new
          // dimension to the tensor but adds an additional value to the 1-D
          // array.
          const std::vector<int64_t>& input_dims =
              input.IsShapeTensor() ? input.OriginalShape()
                                    : input.ShapeWithBatchDim();
          int64_t expected_byte_size = INT_MAX;
          expected_byte_size =
              triton::common::GetByteSize(data_type, input_dims);
          const size_t& byte_size = input.Data()->TotalByteSize();
          if ((byte_size > INT_MAX) ||
              (static_cast<int64_t>(byte_size) != expected_byte_size)) {
            return Status(
                Status::Code::INVALID_ARG,
                LogRequest() + "input byte size mismatch for input '" +
                    input_name + "' for model '" + model_name + "'. Expected " +
                    std::to_string(expected_byte_size) + ", got " +
                    std::to_string(byte_size));
          }
        }
      }
    }
  }
  return Status::Success;
}

Status
InferenceRequest::ValidateRequestInputs()
{
  const inference::ModelConfig& model_config = model_raw_->Config();
  if ((original_inputs_.size() > (size_t)model_config.input_size()) ||
      (original_inputs_.size() < model_raw_->RequiredInputCount())) {
    // If no input is marked as optional, then use exact match error message
    // for consistency / backward compatibility
    std::string missing_required_input_string = "[";
    std::string original_input_string = "[";

    for (size_t i = 0; i < (size_t)model_config.input_size(); ++i) {
      const inference::ModelInput& input = model_config.input(i);
      if ((!input.optional()) &&
          (original_inputs_.find(input.name()) == original_inputs_.end())) {
        missing_required_input_string =
            missing_required_input_string + "'" + input.name() + "'" + ",";
      }
    }
    // Removes the extra ","
    missing_required_input_string.pop_back();
    missing_required_input_string = missing_required_input_string + "]";

    for (const auto& pair : original_inputs_) {
      original_input_string =
          original_input_string + "'" + pair.first + "'" + ",";
    }
    // Removes the extra ","
    original_input_string.pop_back();
    original_input_string = original_input_string + "]";
    if (original_inputs_.size() == 0) {
      original_input_string = "[]";
    }
    if ((size_t)model_config.input_size() == model_raw_->RequiredInputCount()) {
      // This is response ONLY when there are no optional parameters in the
      // model
      return Status(
          Status::Code::INVALID_ARG,
          LogRequest() + "expected " +
              std::to_string(model_config.input_size()) + " inputs but got " +
              std::to_string(original_inputs_.size()) + " inputs for model '" +
              ModelName() + "'. Got input(s) " + original_input_string +
              ", but missing required input(s) " +
              missing_required_input_string +
              ". Please provide all required input(s).");
    } else {
      return Status(
          Status::Code::INVALID_ARG,
          LogRequest() + "expected number of inputs between " +
              std::to_string(model_raw_->RequiredInputCount()) + " and " +
              std::to_string(model_config.input_size()) + " but got " +
              std::to_string(original_inputs_.size()) + " inputs for model '" +
              ModelName() + "'. Got input(s) " + original_input_string +
              ", but missing required input(s) " +
              missing_required_input_string +
              ". Please provide all required input(s).");
    }
  }
  return Status::Success;
}

Status
InferenceRequest::ValidateBytesInputs(
    const std::string& input_name, const Input& input,
    const std::string& model_name,
    TRITONSERVER_MemoryType* buffer_memory_type) const
{
  const auto& input_dims = input.ShapeWithBatchDim();

  int64_t element_count = triton::common::GetElementCount(input_dims);
  int64_t element_checked = 0;
  size_t remaining_element_size = 0;

  size_t buffer_next_idx = 0;
  const size_t buffer_count = input.DataBufferCount();

  const char* buffer = nullptr;
  size_t remaining_buffer_size = 0;
  int64_t buffer_memory_id;

  // Validate elements until all buffers have been fully processed.
  while (remaining_buffer_size || buffer_next_idx < buffer_count) {
    // Get the next buffer if not currently processing one.
    if (!remaining_buffer_size) {
      // Reset remaining buffer size and pointers for next buffer.
      RETURN_IF_ERROR(input.DataBuffer(
          buffer_next_idx++, (const void**)(&buffer), &remaining_buffer_size,
          buffer_memory_type, &buffer_memory_id));

      if (*buffer_memory_type == TRITONSERVER_MEMORY_GPU) {
        return Status::Success;
      }
    }

    constexpr size_t kElementSizeIndicator = sizeof(uint32_t);
    // Get the next element if not currently processing one.
    if (!remaining_element_size) {
      // FIXME: Assume the string element's byte size indicator is not spread
      // across buffer boundaries for simplicity.
      if (remaining_buffer_size < kElementSizeIndicator) {
        return Status(
            Status::Code::INVALID_ARG,
            LogRequest() +
                "incomplete string length indicator for inference input '" +
                input_name + "' for model '" + model_name + "', expecting " +
                std::to_string(sizeof(uint32_t)) + " bytes but only " +
                std::to_string(remaining_buffer_size) +
                " bytes available. Please make sure the string length "
                "indicator is in one buffer.");
      }

      // Start the next element and reset the remaining element size.
      remaining_element_size = *(reinterpret_cast<const uint32_t*>(buffer));
      element_checked++;

      // Early stop
      if (element_checked > element_count) {
        return Status(
            Status::Code::INVALID_ARG,
            LogRequest() + "unexpected number of string elements " +
                std::to_string(element_checked) + " for inference input '" +
                input_name + "' for model '" + model_name + "', expecting " +
                std::to_string(element_count));
      }

      // Advance pointer and remainder by the indicator size.
      buffer += kElementSizeIndicator;
      remaining_buffer_size -= kElementSizeIndicator;
    }

    // If the remaining buffer fits it: consume the rest of the element, proceed
    // to the next element.
    if (remaining_buffer_size >= remaining_element_size) {
      buffer += remaining_element_size;
      remaining_buffer_size -= remaining_element_size;
      remaining_element_size = 0;
    }
    // Otherwise the remaining element is larger: consume the rest of the
    // buffer, proceed to the next buffer.
    else {
      remaining_element_size -= remaining_buffer_size;
      remaining_buffer_size = 0;
    }
  }

  // Validate the number of processed buffers exactly match expectations.
  if (buffer_next_idx != buffer_count) {
    return Status(
        Status::Code::INVALID_ARG,
        LogRequest() + "expected " + std::to_string(buffer_count) +
            " buffers for inference input '" + input_name + "' for model '" +
            model_name + "', got " + std::to_string(buffer_next_idx));
  }

  // Validate the number of processed elements exactly match expectations.
  if (element_checked != element_count) {
    return Status(
        Status::Code::INVALID_ARG,
        LogRequest() + "expected " + std::to_string(element_count) +
            " string elements for inference input '" + input_name +
            "' for model '" + model_name + "', got " +
            std::to_string(element_checked));
  }

  return Status::Success;
}

#ifdef TRITON_ENABLE_STATS

void
InferenceRequest::ReportErrorStatistics(
    MetricModelReporter* metric_reporter, FailureReason reason)
{
  INFER_STATS_DECL_TIMESTAMP(request_end_ns);
  model_raw_->MutableStatsAggregator()->UpdateFailure(
      metric_reporter, request_start_ns_, request_end_ns, reason);
  if (secondary_stats_aggregator_ != nullptr) {
    secondary_stats_aggregator_->UpdateFailure(
        nullptr /* metric_reporter */, request_start_ns_, request_end_ns,
        reason);
  }
}

void
InferenceRequest::ReportStatistics(
    MetricModelReporter* metric_reporter, bool success,
    const uint64_t compute_start_ns, const uint64_t compute_input_end_ns,
    const uint64_t compute_output_start_ns, const uint64_t compute_end_ns)
{
  if (!collect_stats_) {
    return;
  }

#ifdef TRITON_ENABLE_TRACING
  if (trace_ != nullptr) {
    trace_->Report(TRITONSERVER_TRACE_COMPUTE_START, compute_start_ns);
    trace_->Report(TRITONSERVER_TRACE_COMPUTE_INPUT_END, compute_input_end_ns);
    trace_->Report(
        TRITONSERVER_TRACE_COMPUTE_OUTPUT_START, compute_output_start_ns);
    trace_->Report(TRITONSERVER_TRACE_COMPUTE_END, compute_end_ns);
  }
#endif  // TRITON_ENABLE_TRACING

  INFER_STATS_DECL_TIMESTAMP(request_end_ns);

  if (success) {
    model_raw_->MutableStatsAggregator()->UpdateSuccess(
        metric_reporter, std::max(1U, batch_size_), request_start_ns_,
        queue_start_ns_, compute_start_ns, compute_input_end_ns,
        compute_output_start_ns, compute_end_ns, request_end_ns);
    if (secondary_stats_aggregator_ != nullptr) {
      secondary_stats_aggregator_->UpdateSuccess(
          nullptr /* metric_reporter */, std::max(1U, batch_size_),
          request_start_ns_, queue_start_ns_, compute_start_ns,
          compute_input_end_ns, compute_output_start_ns, compute_end_ns,
          request_end_ns);
    }
  } else {
    model_raw_->MutableStatsAggregator()->UpdateFailure(
        metric_reporter, request_start_ns_, request_end_ns,
        FailureReason::BACKEND);
    if (secondary_stats_aggregator_ != nullptr) {
      secondary_stats_aggregator_->UpdateFailure(
          nullptr /* metric_reporter */, request_start_ns_, request_end_ns,
          FailureReason::BACKEND);
    }
  }
}

void
InferenceRequest::ReportStatisticsWithDuration(
    MetricModelReporter* metric_reporter, bool success,
    const uint64_t compute_start_ns, const uint64_t compute_input_duration_ns,
    const uint64_t compute_infer_duration_ns,
    const uint64_t compute_output_duration_ns)
{
  if (!collect_stats_) {
    return;
  }

  INFER_STATS_DECL_TIMESTAMP(request_end_ns);

  if (success) {
    model_raw_->MutableStatsAggregator()->UpdateSuccessWithDuration(
        metric_reporter, std::max(1U, batch_size_), request_start_ns_,
        queue_start_ns_, compute_start_ns, request_end_ns,
        compute_input_duration_ns, compute_infer_duration_ns,
        compute_output_duration_ns);
    if (secondary_stats_aggregator_ != nullptr) {
      secondary_stats_aggregator_->UpdateSuccessWithDuration(
          nullptr /* metric_reporter */, std::max(1U, batch_size_),
          request_start_ns_, queue_start_ns_, compute_start_ns, request_end_ns,
          compute_input_duration_ns, compute_infer_duration_ns,
          compute_output_duration_ns);
    }
  } else {
    model_raw_->MutableStatsAggregator()->UpdateFailure(
        metric_reporter, request_start_ns_, request_end_ns,
        FailureReason::OTHER);
    if (secondary_stats_aggregator_ != nullptr) {
      secondary_stats_aggregator_->UpdateFailure(
          nullptr /* metric_reporter */, request_start_ns_, request_end_ns,
          FailureReason::OTHER);
    }
  }
}

void
InferenceRequest::ReportStatisticsCacheHit(MetricModelReporter* metric_reporter)
{
  // Capture end of request time
  INFER_STATS_DECL_TIMESTAMP(request_end_ns);

  if (cache_lookup_start_ns_ >= cache_lookup_end_ns_) {
    LOG_WARNING << LogRequest()
                << "Cache lookup timestamps were not set correctly. Cache "
                   "lookup duration stats may be incorrect.";
  }
  const uint64_t cache_lookup_duration_ns =
      cache_lookup_end_ns_ - cache_lookup_start_ns_;

  // Cache hit is always success
  model_raw_->MutableStatsAggregator()->UpdateSuccessCacheHit(
      metric_reporter, std::max(1U, batch_size_), request_start_ns_,
      queue_start_ns_, cache_lookup_start_ns_, request_end_ns,
      cache_lookup_duration_ns);
  if (secondary_stats_aggregator_ != nullptr) {
    secondary_stats_aggregator_->UpdateSuccessCacheHit(
        nullptr /* metric_reporter */, std::max(1U, batch_size_),
        request_start_ns_, queue_start_ns_, cache_lookup_start_ns_,
        request_end_ns, cache_lookup_duration_ns);
  }
}
#endif  // TRITON_ENABLE_STATS

//
// Input
//
InferenceRequest::Input::Input()
    : tensor_type_(TensorType::TENSOR), data_(new MemoryReference),
      has_host_policy_specific_data_(false)
{
}

InferenceRequest::Input::Input(
    const std::string& name, const inference::DataType datatype,
    const int64_t* shape, const uint64_t dim_count)
    : name_(name), datatype_(datatype),
      original_shape_(shape, shape + dim_count),
      tensor_type_(TensorType::TENSOR), data_(new MemoryReference),
      has_host_policy_specific_data_(false)
{
}

InferenceRequest::Input::Input(
    const std::string& name, const inference::DataType datatype,
    const std::vector<int64_t>& shape)
    : name_(name), datatype_(datatype), original_shape_(shape),
      tensor_type_(TensorType::TENSOR), data_(new MemoryReference),
      has_host_policy_specific_data_(false)
{
}

void
InferenceRequest::Input::SetMetadata(
    const std::string& name, const inference::DataType& dt,
    const std::vector<int64_t>& shape)
{
  name_ = name;
  datatype_ = dt;
  original_shape_ = shape;
}

Status
InferenceRequest::Input::SetIsShapeTensor()
{
  tensor_type_ = TensorType::SHAPE_TENSOR;
  return Status::Success;
}

Status
InferenceRequest::Input::SetIsNonLinearFormatIo()
{
  tensor_type_ = TensorType::NON_LINEAR;
  return Status::Success;
}

const std::shared_ptr<Memory>&
InferenceRequest::Input::Data(const std::string& host_policy_name) const
{
  auto device_data = host_policy_data_map_.find(host_policy_name);
  if (device_data == host_policy_data_map_.end()) {
    // Fall back on default data if there is no data that has been added for
    // this host policy
    return data_;
  }
  return device_data->second;
}

Status
InferenceRequest::Input::AppendData(
    const void* base, size_t byte_size, TRITONSERVER_MemoryType memory_type,
    int64_t memory_type_id)
{
  if (byte_size > 0) {
    std::static_pointer_cast<MemoryReference>(data_)->AddBuffer(
        static_cast<const char*>(base), byte_size, memory_type, memory_type_id);
  }

  return Status::Success;
}

Status
InferenceRequest::Input::AppendDataWithBufferAttributes(
    const void* base, BufferAttributes* buffer_attributes)
{
  if (buffer_attributes->ByteSize() > 0) {
    std::static_pointer_cast<MemoryReference>(data_)->AddBuffer(
        static_cast<const char*>(base), buffer_attributes);
  }
  return Status::Success;
}

Status
InferenceRequest::Input::AppendDataWithHostPolicy(
    const void* base, size_t byte_size, TRITONSERVER_MemoryType memory_type,
    int64_t memory_type_id, const char* host_policy_name)
{
  auto device_data = host_policy_data_map_.find(host_policy_name);
  has_host_policy_specific_data_ = true;
  if (device_data == host_policy_data_map_.end()) {
    auto insert_pair = host_policy_data_map_.insert(
        std::make_pair(std::string(host_policy_name), new MemoryReference));
    device_data = insert_pair.first;
  }
  if (byte_size > 0) {
    std::static_pointer_cast<MemoryReference>(device_data->second)
        ->AddBuffer(
            static_cast<const char*>(base), byte_size, memory_type,
            memory_type_id);
  }

  return Status::Success;
}

Status
InferenceRequest::Input::PrependData(
    const void* base, size_t byte_size, TRITONSERVER_MemoryType memory_type,
    int64_t memory_type_id)
{
  if (byte_size > 0) {
    std::static_pointer_cast<MemoryReference>(data_)->AddBufferFront(
        static_cast<const char*>(base), byte_size, memory_type, memory_type_id);
  }

  return Status::Success;
}

Status
InferenceRequest::Input::SetData(const std::shared_ptr<Memory>& data)
{
  if (data_->TotalByteSize() != 0) {
    return Status(
        Status::Code::INVALID_ARG,
        "input '" + name_ + "' already has data, can't overwrite");
  }

  data_ = data;

  return Status::Success;
}

Status
InferenceRequest::Input::SetData(
    const std::string& host_policy_name, const std::shared_ptr<Memory>& data)
{
  if (host_policy_data_map_.find(host_policy_name) !=
      host_policy_data_map_.end()) {
    return Status(
        Status::Code::INVALID_ARG, "input '" + name_ +
                                       "' already has data for host policy '" +
                                       host_policy_name + "', can't overwrite");
  }

  host_policy_data_map_.emplace(host_policy_name, data);

  return Status::Success;
}

Status
InferenceRequest::Input::RemoveAllData()
{
  data_ = std::make_shared<MemoryReference>();
  host_policy_data_map_.clear();
  has_host_policy_specific_data_ = false;
  return Status::Success;
}

Status
InferenceRequest::Input::DataBuffer(
    const size_t idx, const void** base, size_t* byte_size,
    TRITONSERVER_MemoryType* memory_type, int64_t* memory_type_id) const
{
  *base = data_->BufferAt(idx, byte_size, memory_type, memory_type_id);

  return Status::Success;
}

Status
InferenceRequest::Input::DataBufferAttributes(
    const size_t idx, const void** base,
    BufferAttributes** buffer_attributes) const
{
  *base = data_->BufferAt(idx, buffer_attributes);

  return Status::Success;
}

Status
InferenceRequest::Input::DataBufferForHostPolicy(
    const size_t idx, const void** base, size_t* byte_size,
    TRITONSERVER_MemoryType* memory_type, int64_t* memory_type_id,
    const std::string& host_policy_name) const
{
  auto device_data = host_policy_data_map_.find(host_policy_name);
  if (device_data == host_policy_data_map_.end()) {
    // Return data buffer if there is no host-policy specific buffer available
    *base = data_->BufferAt(idx, byte_size, memory_type, memory_type_id);
  } else {
    *base = device_data->second->BufferAt(
        idx, byte_size, memory_type, memory_type_id);
  }

  return Status::Success;
}

size_t
InferenceRequest::Input::DataBufferCountForHostPolicy(
    const std::string& host_policy_name) const
{
  auto policy_data = host_policy_data_map_.find(host_policy_name);
  if (policy_data != host_policy_data_map_.end()) {
    return policy_data->second->BufferCount();
  }
  return data_->BufferCount();
}

InferenceRequest::SequenceId::SequenceId()
    : sequence_label_(""), sequence_index_(0),
      id_type_(InferenceRequest::SequenceId::DataType::UINT64)
{
}

InferenceRequest::SequenceId::SequenceId(const std::string& sequence_label)
    : sequence_label_(sequence_label), sequence_index_(0),
      id_type_(InferenceRequest::SequenceId::DataType::STRING)
{
}

InferenceRequest::SequenceId::SequenceId(uint64_t sequence_index)
    : sequence_label_(""), sequence_index_(sequence_index),
      id_type_(InferenceRequest::SequenceId::DataType::UINT64)
{
}

InferenceRequest::SequenceId&
InferenceRequest::SequenceId::operator=(const std::string& rhs)
{
  sequence_label_ = rhs;
  sequence_index_ = 0;
  id_type_ = InferenceRequest::SequenceId::DataType::STRING;
  return *this;
}

InferenceRequest::SequenceId&
InferenceRequest::SequenceId::operator=(const uint64_t rhs)
{
  sequence_label_ = "";
  sequence_index_ = rhs;
  id_type_ = InferenceRequest::SequenceId::DataType::UINT64;
  return *this;
}

std::ostream&
operator<<(std::ostream& out, const InferenceRequest& request)
{
  out << "[0x" << std::addressof(request) << "] "
      << "request id: " << request.Id() << ", model: " << request.ModelName()
      << ", requested version: " << request.RequestedModelVersion()
      << ", actual version: " << request.ActualModelVersion() << ", flags: 0x"
      << std::hex << request.Flags() << std::dec
      << ", correlation id: " << request.CorrelationId()
      << ", batch size: " << request.BatchSize()
      << ", priority: " << request.Priority()
      << ", timeout (us): " << request.TimeoutMicroseconds() << std::endl;

  out << "original inputs:" << std::endl;
  for (const auto& itr : request.OriginalInputs()) {
    out << "[0x" << std::addressof(itr.second) << "] " << itr.second
        << std::endl;
  }

  out << "override inputs:" << std::endl;
  for (const auto& itr : request.OverrideInputs()) {
    out << "[0x" << itr.second.get() << "] " << *itr.second << std::endl;
  }

  out << "inputs:" << std::endl;
  for (const auto& itr : request.ImmutableInputs()) {
    out << "[0x" << itr.second << "] " << *itr.second << std::endl;
  }

  out << "original requested outputs:" << std::endl;
  for (const auto& name : request.OriginalRequestedOutputs()) {
    out << name << std::endl;
  }

  out << "requested outputs:" << std::endl;
  for (const auto& name : request.ImmutableRequestedOutputs()) {
    out << name << std::endl;
  }

  return out;
}

std::ostream&
operator<<(std::ostream& out, const InferenceRequest::Input& input)
{
  out << "input: " << input.Name()
      << ", type: " << triton::common::DataTypeToProtocolString(input.DType())
      << ", original shape: "
      << triton::common::DimsListToString(input.OriginalShape())
      << ", batch + shape: "
      << triton::common::DimsListToString(input.ShapeWithBatchDim())
      << ", shape: " << triton::common::DimsListToString(input.Shape());
  if (input.IsShapeTensor()) {
    out << ", is_shape_tensor: True";
  }
  return out;
}

std::ostream&
operator<<(std::ostream& out, const InferenceRequest::SequenceId& sequence_id)
{
  switch (sequence_id.Type()) {
    case InferenceRequest::SequenceId::DataType::STRING:
      out << sequence_id.StringValue();
      break;
    case InferenceRequest::SequenceId::DataType::UINT64:
      out << sequence_id.UnsignedIntValue();
      break;
    default:
      out << sequence_id.UnsignedIntValue();
      break;
  }
  return out;
}

std::ostream&
operator<<(std::ostream& out, const InferenceRequest::State& state)
{
  switch (state) {
    case InferenceRequest::State::INITIALIZED: {
      out << "INITIALIZED";
      break;
    }
    case InferenceRequest::State::PENDING: {
      out << "PENDING";
      break;
    }
    case InferenceRequest::State::EXECUTING: {
      out << "EXECUTING";
      break;
    }
    case InferenceRequest::State::RELEASED: {
      out << "RELEASED";
      break;
    }
    case InferenceRequest::State::FAILED_ENQUEUE: {
      out << "FAILED_ENQUEUE";
      break;
    }
    default:
      out << "UNKNOWN";
  }
  return out;
}

bool
operator==(
    const InferenceRequest::SequenceId lhs,
    const InferenceRequest::SequenceId rhs)
{
  if (lhs.Type() == rhs.Type()) {
    switch (lhs.Type()) {
      case InferenceRequest::SequenceId::DataType::STRING:
        return lhs.StringValue() == rhs.StringValue();
      case InferenceRequest::SequenceId::DataType::UINT64:
        return lhs.UnsignedIntValue() == rhs.UnsignedIntValue();
      default:
        return lhs.UnsignedIntValue() == rhs.UnsignedIntValue();
    }
  } else {
    return false;
  }
}

bool
operator!=(
    const InferenceRequest::SequenceId lhs,
    const InferenceRequest::SequenceId rhs)
{
  return !(lhs == rhs);
}
}}  // namespace triton::core<|MERGE_RESOLUTION|>--- conflicted
+++ resolved
@@ -1206,14 +1206,8 @@
         // (prepend 4 bytes to specify string length), so need to add all the
         // first 4 bytes for each element to find expected byte size
         if (data_type == inference::DataType::TYPE_STRING) {
-<<<<<<< HEAD
           RETURN_IF_ERROR(ValidateBytesInputs(
               input_name, input, model_name, &input_memory_type));
-=======
-          RETURN_IF_ERROR(
-              ValidateBytesInputs(input_id, input, &input_memory_type));
-
->>>>>>> 9ed15445
           // FIXME: Temporarily skips byte size checks for GPU tensors. See
           // DLIS-6820.
         } else {
