// Copyright 2018-2024, NVIDIA CORPORATION & AFFILIATES. All rights reserved.
//
// Redistribution and use in source and binary forms, with or without
// modification, are permitted provided that the following conditions
// are met:
//  * Redistributions of source code must retain the above copyright
//    notice, this list of conditions and the following disclaimer.
//  * Redistributions in binary form must reproduce the above copyright
//    notice, this list of conditions and the following disclaimer in the
//    documentation and/or other materials provided with the distribution.
//  * Neither the name of NVIDIA CORPORATION nor the names of its
//    contributors may be used to endorse or promote products derived
//    from this software without specific prior written permission.
//
// THIS SOFTWARE IS PROVIDED BY THE COPYRIGHT HOLDERS ``AS IS'' AND ANY
// EXPRESS OR IMPLIED WARRANTIES, INCLUDING, BUT NOT LIMITED TO, THE
// IMPLIED WARRANTIES OF MERCHANTABILITY AND FITNESS FOR A PARTICULAR
// PURPOSE ARE DISCLAIMED.  IN NO EVENT SHALL THE COPYRIGHT OWNER OR
// CONTRIBUTORS BE LIABLE FOR ANY DIRECT, INDIRECT, INCIDENTAL, SPECIAL,
// EXEMPLARY, OR CONSEQUENTIAL DAMAGES (INCLUDING, BUT NOT LIMITED TO,
// PROCUREMENT OF SUBSTITUTE GOODS OR SERVICES; LOSS OF USE, DATA, OR
// PROFITS; OR BUSINESS INTERRUPTION) HOWEVER CAUSED AND ON ANY THEORY
// OF LIABILITY, WHETHER IN CONTRACT, STRICT LIABILITY, OR TORT
// (INCLUDING NEGLIGENCE OR OTHERWISE) ARISING IN ANY WAY OUT OF THE USE
// OF THIS SOFTWARE, EVEN IF ADVISED OF THE POSSIBILITY OF SUCH DAMAGE.

#include "dynamic_batch_scheduler.h"

#ifndef _WIN32
#include <sys/resource.h>
#include <sys/syscall.h>
#include <unistd.h>
#endif
#include "constants.h"
#include "server.h"
#include "triton/common/logging.h"
#include "triton/common/model_config.h"
#include "triton/common/nvtx.h"

namespace triton { namespace core {

bool
IsStaleState(Payload::State payload_state)
{
  return (
      (payload_state == Payload::State::EXECUTING) ||
      (payload_state == Payload::State::RELEASED));
}

void
FinishSkippedRequests(
    std::vector<std::deque<std::unique_ptr<InferenceRequest>>>&& requests,
    const Status& response_status)
{
  for (auto& queue : requests) {
    for (auto& request : queue) {
      InferenceRequest::RespondIfError(request, response_status, true);
    }
  }
}

void
FinishRejectedCancelledRequests(
    std::vector<std::deque<std::unique_ptr<InferenceRequest>>>&&
        rejected_requests,
    std::vector<std::deque<std::unique_ptr<InferenceRequest>>>&&
        cancelled_requests)
{
  const static Status rejected_status =
      Status(Status::Code::UNAVAILABLE, "Request timeout expired");
  const static Status cancelled_status = Status(Status::Code::CANCELLED);
  FinishSkippedRequests(std::move(rejected_requests), rejected_status);
  FinishSkippedRequests(std::move(cancelled_requests), cancelled_status);
}

DynamicBatchScheduler::DynamicBatchScheduler(
    TritonModel* model, TritonModelInstance* model_instance,
    const bool dynamic_batching_enabled, const int32_t max_batch_size,
    const std::unordered_map<std::string, bool>& enforce_equal_shape_tensors,
    const bool preserve_ordering,
    const std::set<int32_t>& preferred_batch_sizes,
    const uint64_t max_queue_delay_microseconds,
    const inference::ModelQueuePolicy& default_queue_policy,
    const uint64_t priority_levels, const ModelQueuePolicyMap& queue_policy_map)
    : model_(model), model_instance_(model_instance),
      model_name_(model->Name()),
      dynamic_batching_enabled_(dynamic_batching_enabled),
      queue_(default_queue_policy, priority_levels, queue_policy_map),
      stop_(false), max_batch_size_((size_t)std::max(1, max_batch_size)),
      preferred_batch_sizes_(preferred_batch_sizes),
      pending_batch_delay_ns_(max_queue_delay_microseconds * 1000),
      pending_batch_size_(0), queued_batch_size_(0),
      next_preferred_batch_size_(0),
      enforce_equal_shape_tensors_(enforce_equal_shape_tensors),
      has_optional_input_(false), preserve_ordering_(preserve_ordering)
{
  rate_limiter_ = model_->Server()->GetRateLimiter();
  // Both the server and model config should specify
  // caching enabled for model to utilize response cache.
  response_cache_enabled_ = model_->ResponseCacheEnabled() &&
                            model_->Server()->ResponseCacheEnabled();
  max_preferred_batch_size_ = 0;
  for (const auto size : preferred_batch_sizes_) {
    max_preferred_batch_size_ =
        std::max(max_preferred_batch_size_, (size_t)size);
  }

  for (const auto& input : model_->Config().input()) {
    if (input.optional()) {
      has_optional_input_ = true;
      break;
    }
  }
}

Status
DynamicBatchScheduler::Create(
    TritonModel* model, TritonModelInstance* model_instance, const int nice,
    const bool dynamic_batching_enabled, const int32_t max_batch_size,
    const std::unordered_map<std::string, bool>& enforce_equal_shape_tensors,
    const bool preserve_ordering,
    const std::set<int32_t>& preferred_batch_sizes,
    const uint64_t max_queue_delay_microseconds,
    std::unique_ptr<Scheduler>* scheduler)
{
  inference::ModelDynamicBatching batcher_config;
  batcher_config.set_preserve_ordering(preserve_ordering);
  for (const auto& bs : preferred_batch_sizes) {
    batcher_config.add_preferred_batch_size(bs);
  }
  batcher_config.set_max_queue_delay_microseconds(max_queue_delay_microseconds);

  return Create(
      model, model_instance, nice, dynamic_batching_enabled, max_batch_size,
      enforce_equal_shape_tensors, batcher_config, scheduler);
}

Status
DynamicBatchScheduler::Create(
    TritonModel* model, TritonModelInstance* model_instance, const int nice,
    const bool dynamic_batching_enabled, const int32_t max_batch_size,
    const std::unordered_map<std::string, bool>& enforce_equal_shape_tensors,
    const inference::ModelDynamicBatching& batcher_config,
    std::unique_ptr<Scheduler>* scheduler)
{
  std::set<int32_t> preferred_batch_sizes;
  for (const auto size : batcher_config.preferred_batch_size()) {
    preferred_batch_sizes.insert(size);
  }

  DynamicBatchScheduler* dyna_sched = new DynamicBatchScheduler(
      model, model_instance, dynamic_batching_enabled, max_batch_size,
      enforce_equal_shape_tensors, batcher_config.preserve_ordering(),
      preferred_batch_sizes, batcher_config.max_queue_delay_microseconds(),
      batcher_config.default_queue_policy(), batcher_config.priority_levels(),
      batcher_config.priority_queue_policy());
  std::unique_ptr<DynamicBatchScheduler> sched(dyna_sched);

  sched->scheduler_thread_exit_.store(false);
  if (dynamic_batching_enabled) {
    sched->NewPayload();
    sched->scheduler_thread_ =
        std::thread([dyna_sched, nice]() { dyna_sched->BatcherThread(nice); });
  }

  scheduler->reset(sched.release());

  return Status::Success;
}

DynamicBatchScheduler::~DynamicBatchScheduler()
{
  // Signal the scheduler thread to exit and then wait for it..
  scheduler_thread_exit_.store(true);
  cv_.notify_one();
  if (scheduler_thread_.joinable()) {
    scheduler_thread_.join();
  }
}

Status
DynamicBatchScheduler::Enqueue(std::unique_ptr<InferenceRequest>& request)
{
  if (stop_) {
    return Status(
        Status::Code::UNAVAILABLE,
        request->LogRequest() +
            "Server is stopping, scheduler for model has stopped accepting new "
            "inference requests");
  }
  // If queue start timestamp hasn't been set, queue timer starts at
  // the beginning of the queueing and scheduling process. Otherwise,
  // dynamic batcher is used as component of another batcher and should not
  // overwrite the queue start timestamp.
  if (request->QueueStartNs() == 0) {
    request->CaptureQueueStartNs();
    INFER_TRACE_ACTIVITY(
        request->TraceProxy(), TRITONSERVER_TRACE_QUEUE_START,
        request->QueueStartNs());
#ifdef TRITON_ENABLE_TRACING
    request->TraceInputTensors(
        TRITONSERVER_TRACE_TENSOR_QUEUE_INPUT, "DynamicBatchScheduler Enqueue");
#endif  // TRITON_ENABLE_TRACING
  }

  // Record time at the beginning of the batcher queueing. In the case of
  // oldest sequence batcher, this will overwrite the value that was previously
  // set by sequence batcher, which is okay as by this point, the previous
  // batcher won't be needing this value and it can be safely reused by
  // the dynamic batcher.
  request->CaptureBatcherStartNs();

  std::unique_ptr<InferenceResponse> cached_response;

  if (response_cache_enabled_) {
    CacheLookUp(request, cached_response);
  }

  if (cached_response != nullptr) {
    // If there was a cache hit then try sending the cached response
    // and release the request.
    if (preserve_ordering_) {
      // In order to preserve the order, the response send must be
      // delegated.
      DelegateResponse(request);
    }

    // Send cached response and release request
    InferenceResponse::Send(
        std::move(cached_response), TRITONSERVER_RESPONSE_COMPLETE_FINAL);
    InferenceRequest::Release(
        std::move(request), TRITONSERVER_REQUEST_RELEASE_ALL);

    return Status::Success;
  }

  if (!dynamic_batching_enabled_) {
    if (preserve_ordering_ || response_cache_enabled_) {
      DelegateResponse(request);
    }
    // If not using dynamic batching, directly enqueue the
    // request to model for execution
    auto payload = model_->Server()->GetRateLimiter()->GetPayload(
        Payload::Operation::INFER_RUN, nullptr /* TritonModelInstance*/);
    payload->AddRequest(std::move(request));
    RETURN_IF_ERROR(
        model_->Server()->GetRateLimiter()->EnqueuePayload(model_, payload));

  } else {
    bool wake_batcher = true;
    {
      std::lock_guard<std::mutex> lock(mu_);

      queued_batch_size_ += std::max(1U, request->BatchSize());

      // Assuming no error is returned, this call takes ownership of
      // 'request' and so we can't use it after this point.
      RETURN_IF_ERROR(queue_.Enqueue(request->Priority(), request));

      // If there are any idle runners and the queued batch size is greater or
      // equal to next preferred batch size, then wake batcher up to service
      // this request. We do the actual wake outside of the lock to avoid
      // having the woken thread immediately block on the lock
      // Explicitly force non-blocking to prevent waiting for the slot to
      // be available.
      wake_batcher = model_->Server()->GetRateLimiter()->PayloadSlotAvailable(
          model_, model_instance_, queue_.SupportPrefetching(),
          true /*force_non_blocking*/);

      // We may wake up runner less often if we don't enforce equal shape
      // within a batch, otherwise must always wake up runner to check it
      if (enforce_equal_shape_tensors_.empty()) {
        std::lock_guard<std::mutex> exec_lock(*(curr_payload_->GetExecMutex()));
        auto payload_state = curr_payload_->GetState();
        wake_batcher &=
            (payload_saturated_ || IsStaleState(payload_state) ||
             (queued_batch_size_ >= next_preferred_batch_size_));
      }
    }

    if (wake_batcher) {
      cv_.notify_one();
    }
  }

  return Status::Success;
}

void
DynamicBatchScheduler::NewPayload()
{
  curr_payload_ = model_->Server()->GetRateLimiter()->GetPayload(
      Payload::Operation::INFER_RUN, model_instance_);
  payload_saturated_ = false;
  CustomBatchInit();
}

void
DynamicBatchScheduler::BatcherThread(const int nice)
{
#ifndef _WIN32
  if (setpriority(PRIO_PROCESS, syscall(SYS_gettid), nice) == 0) {
    LOG_VERBOSE(1) << "Starting dynamic-batcher thread for " << model_name_
                   << " at nice " << nice << "...";
  } else {
    LOG_VERBOSE(1) << "Starting dynamic-batcher thread for " << model_name_
                   << " at default nice (requested nice " << nice
                   << " failed)...";
  }
#else
  LOG_VERBOSE(1) << "Starting dynamic-batcher thread for " << model_name_
                 << " at default nice...";
#endif
  // For debugging/testing, delay start of threads until the queue
  // contains the specified number of entries.
  size_t delay_cnt = 0;
  {
    const char* dstr = getenv("TRITONSERVER_DELAY_SCHEDULER");
    if (dstr != nullptr) {
      delay_cnt = atoi(dstr);
      LOG_VERBOSE(1) << "Delaying batcher thread for " << model_name_
                     << " until " << delay_cnt << " queued requests...";
    }
  }

  const uint64_t default_wait_microseconds = 500 * 1000;

  while (!scheduler_thread_exit_.load()) {
    NVTX_RANGE(nvtx_, "DynamicBatcher " + model_name_);

    std::vector<std::deque<std::unique_ptr<InferenceRequest>>>
        rejected_requests, cancelled_requests;
    uint64_t wait_microseconds = 0;

    // Hold the lock for as short a time as possible.
    {
      std::unique_lock<std::mutex> lock(mu_);
      {
        std::lock_guard<std::mutex> exec_lock(*(curr_payload_->GetExecMutex()));
        auto payload_state = curr_payload_->GetState();
        if (payload_saturated_ || IsStaleState(payload_state)) {
          NewPayload();
          next_preferred_batch_size_ = 0;
        }
      }

      if (delay_cnt > 0) {
        // Debugging/testing... wait until queue contains 'delay_cnt'
        // items...
        wait_microseconds = 10 * 1000;
        if (queue_.Size() >= delay_cnt) {
          delay_cnt = 0;
        }
        LOG_VERBOSE(1) << "Delaying batcher thread " << model_name_ << " until "
                       << delay_cnt
                       << " queued requests, current total = " << queue_.Size();
      } else if (queue_.Empty()) {
        wait_microseconds = default_wait_microseconds;
      } else {
        if (payload_saturated_) {
          continue;
        }

        WaitForPayloadSlotAvailable(&lock, default_wait_microseconds);

        {
          std::lock_guard<std::mutex> exec_lock(
              *(curr_payload_->GetExecMutex()));

          auto payload_state = curr_payload_->GetState();
          if (IsStaleState(payload_state)) {
            continue;
          }

          // Use dynamic batching to get request(s) to execute.
          wait_microseconds = GetDynamicBatch();

          // Get requests that are rejected or cancelled from searching dynamic
          // batch.
          queue_.ReleaseSkippedRequests(
              &rejected_requests, &cancelled_requests);

          // Extract batch only if there is pending batch
          auto pending_batch_queue_cnt = queue_.PendingBatchCount();
          if ((wait_microseconds == 0) && (pending_batch_queue_cnt != 0)) {
            curr_payload_->ReserveRequests(pending_batch_queue_cnt);
            for (size_t idx = 0; idx < pending_batch_queue_cnt; ++idx) {
              std::unique_ptr<InferenceRequest> request;
              auto status = queue_.Dequeue(&request);
              if (status.IsOk()) {
                if (preserve_ordering_ || response_cache_enabled_) {
                  DelegateResponse(request);
                }
                curr_payload_->AddRequest(std::move(request));
              } else {
                // The queue is empty which conflicts with pending batch
                // count. Send the current batch if any and reset related
                // variables.
                LOG_ERROR << request->LogRequest()
                          << "Failed to retrieve request from scheduler queue: "
                          << status.Message();
                queue_.ResetCursor();
                queued_batch_size_ = 0;
                pending_batch_size_ = 0;
                break;
              }
            }

            if (curr_payload_->GetState() == Payload::State::UNINITIALIZED) {
              curr_payload_->SetState(Payload::State::READY);
            }

            queued_batch_size_ -= pending_batch_size_;
            pending_batch_size_ = 0;
          }
        }
      }

      // If no requests are to be handled, wait for notification or
      // for the specified timeout before checking the queue again.
      if (wait_microseconds > 0) {
        std::chrono::microseconds wait_timeout(wait_microseconds);
        cv_.wait_for(lock, wait_timeout);
      }
    }

    if (curr_payload_->GetState() == Payload::State::READY) {
      auto callback = [this]() { cv_.notify_one(); };
      curr_payload_->SetCallback(callback);
      {
        std::lock_guard<std::mutex> exec_lock(*(curr_payload_->GetExecMutex()));
        CustomBatchFini();
      }
      model_->Server()->GetRateLimiter()->EnqueuePayload(model_, curr_payload_);
    }

    // Finish rejected and cancelled requests if any
    FinishRejectedCancelledRequests(
        std::move(rejected_requests), std::move(cancelled_requests));
  }  // end runner loop

  LOG_VERBOSE(1) << "Stopping dynamic-batcher thread for " << model_name_
                 << "...";
}

void
DynamicBatchScheduler::WaitForPayloadSlotAvailable(
    std::unique_lock<std::mutex>* lock, uint64_t wait_microseconds)
{
  // The wait_for_slots conditional can be blocking till the slots are available
  // for execution. Need to explicitly release the 'mu_' lock to allow the
  // Enqueue threads above to make progress.
  lock->unlock();

  const std::chrono::microseconds wait_timeout(wait_microseconds);
  std::mutex slot_mu;
  std::unique_lock<std::mutex> slot_lock(slot_mu);
  bool slot_available = false;

  while (!slot_available) {
    slot_available = cv_.wait_for(slot_lock, wait_timeout, [this]() {
      return model_->Server()->GetRateLimiter()->PayloadSlotAvailable(
          model_, model_instance_, queue_.SupportPrefetching(),
          true /* force_non_blocking */);
    });
    if (!slot_available) {
      // Reject and release timeout requests from queue.
      std::vector<std::deque<std::unique_ptr<InferenceRequest>>>
          rejected_requests, cancelled_requests;
      {
        std::lock_guard<std::mutex> lock(mu_);
        queue_.RejectTimeoutRequests();
        queue_.ReleaseSkippedRequests(&rejected_requests, &cancelled_requests);
      }
      FinishRejectedCancelledRequests(
          std::move(rejected_requests), std::move(cancelled_requests));
    }
  }

  // Recapture the lock.
  lock->lock();
}

uint64_t
DynamicBatchScheduler::GetDynamicBatch()
{
  // 'mu_' mutex must be held when this function is called. queue_
  // must not be empty.

  // Examine the new requests. If adding these new requests to the
  // pending batch allows a preferred batch size then execute it
  // immediately. Stop examining requests if the maximum preferred
  // batch size would be exceeded or if the shape of the next request
  // does not match the shape of the pending batch.
  bool send_now = false;

  // If the previous payload was not executed, reset the cursor to the start
  // of the queue to re-iterate over it and find the ideal batch.
  if (!queue_.IsCursorValid()) {
    queue_.ResetCursor();
    pending_batch_size_ = 0;
    if (CustomBatchEnabled()) {
      CustomBatchFini();
      CustomBatchInit();
    }
  }
  size_t best_preferred_batch_size = 0;
  queued_batch_size_ -= queue_.ApplyPolicyAtCursor();

  // When there is optional input or input shape must be enforced,
  // the inputs in the requests must be examined for forming a batch
  const bool check_input =
      !enforce_equal_shape_tensors_.empty() || has_optional_input_;
  auto payload_batch_size = curr_payload_->BatchSize();
  while (!queue_.CursorEnd()) {
    const auto batch_size = std::max(1U, queue_.RequestAtCursor()->BatchSize());

    // If there is no pending batch, then this request is starting a
    // new batch.
    if ((payload_batch_size + queue_.PendingBatchCount()) == 0) {
      // Get the shape of the new batch that is being started...
      if (check_input) {
        if (!curr_payload_->MutableRequiredEqualInputs()
                 ->Initialize(
                     queue_.RequestAtCursor(), enforce_equal_shape_tensors_,
                     has_optional_input_)
                 .IsOk()) {
          send_now = true;
          break;
        }
      }
    } else {
      // There is a pending batch and adding this request would make
      // the batch size larger than all of the preferred batch sizes,
      // so mark the cursor at this point. Not sending the pending batch so
      // that we can examine the queue delay of requests that fits in a batch.
      if (((payload_batch_size + pending_batch_size_ + batch_size) >
           max_preferred_batch_size_) &&
          (best_preferred_batch_size == 0)) {
        best_preferred_batch_size = pending_batch_size_;
        queue_.MarkCursor();
        payload_saturated_ = true;
      }
      if ((payload_batch_size + pending_batch_size_ + batch_size) >
          max_batch_size_) {
        send_now = true;
        break;
      }

      // There is a pending batch and it has a different shape then
      // this request, so send the pending batch as it is.
      if (check_input &&
          !curr_payload_->MutableRequiredEqualInputs()->HasEqualInputs(
              queue_.RequestAtCursor())) {
        curr_payload_->MarkSaturated();
        send_now = true;
        break;
      }
    }

    if (CustomBatchEnabled()) {
      bool should_include = false;
      CustomBatchIncl(queue_.RequestAtCursor().get(), &should_include);
      if (!should_include) {
        curr_payload_->MarkSaturated();
        send_now = true;
        break;
      }
    }

    pending_batch_size_ += batch_size;
    queue_.AdvanceCursor();
    queued_batch_size_ -= queue_.ApplyPolicyAtCursor();

    if (preferred_batch_sizes_.find(pending_batch_size_ + payload_batch_size) !=
        preferred_batch_sizes_.end()) {
      best_preferred_batch_size = pending_batch_size_;
      queue_.MarkCursor();
    }
  }

  // Obtain the age of the oldest pending request to compare with the maximum
  // batch queuing delay
  uint64_t now_ns = std::chrono::duration_cast<std::chrono::nanoseconds>(
                        std::chrono::steady_clock::now().time_since_epoch())
                        .count();
  uint64_t delay_ns = now_ns - queue_.OldestEnqueueTime();
  bool delay_is_exceeded =
      (pending_batch_delay_ns_ != 0) && (delay_ns >= pending_batch_delay_ns_);

  // If we found a preferred batch size and the queue delay hasn't
  // been exceeded, then execute that.
  if ((best_preferred_batch_size != 0) && !delay_is_exceeded) {
    if (pending_batch_delay_ns_ == 0) {
      payload_saturated_ = true;
    }
    pending_batch_size_ = best_preferred_batch_size;
    queue_.SetCursorToMark();
    return 0;
  }

  // No request in pending batch happens when all queued requests have expired
  // timeout and the policies are REJECT
  if (queue_.PendingBatchCount() == 0) {
    return 0;
  }

  // If the delay has been exceeded, or if the current batch can't grow
  // any larger then just immediately execute whatever is pending.
  if (send_now || ((payload_batch_size + pending_batch_size_) >=
                   max_preferred_batch_size_)) {
    payload_saturated_ = true;
    return 0;
  }

  if (delay_is_exceeded || (pending_batch_delay_ns_ == 0)) {
    return 0;
  }

  // Set the next preferred batch size given the pending batch size
  auto next_preferred_batch_size_it = preferred_batch_sizes_.upper_bound(
      pending_batch_size_ + payload_batch_size);
  if (next_preferred_batch_size_it != preferred_batch_sizes_.end()) {
    next_preferred_batch_size_ = *next_preferred_batch_size_it;
  } else {
    next_preferred_batch_size_ =
        preferred_batch_sizes_.empty() ? 0 : *preferred_batch_sizes_.begin();
  }
  if (next_preferred_batch_size_ != 0) {
    next_preferred_batch_size_ -= payload_batch_size;
  }

  // By this point, we have not seen the pending batch that should be executed
  // immediately. However, if we have scheduled a payload that can be grown and
  // not yet in preferred batch size, we should move the pending batch over to
  // ensure the model instance will pick up largest available batch even if it
  // is not the preferred batch.
  if (!payload_saturated_ && (payload_batch_size != 0) &&
      (preferred_batch_sizes_.find(payload_batch_size) ==
       preferred_batch_sizes_.end())) {
    return 0;
  }

  uint64_t wait_ns = pending_batch_delay_ns_ - delay_ns;
  // Note that taking request timeout into consideration allows us to reset
  // pending batch as soon as it is invalidated. But the cost is that in edge
  // case where the timeout will be expired one by one, the thread will be
  // waken frequently.
  if (queue_.ClosestTimeout() != 0) {
    if (now_ns <= queue_.ClosestTimeout()) {
      wait_ns = std::min(queue_.ClosestTimeout() - now_ns, wait_ns);
    } else {
      // A request in pending batch is timed-out, wait for 1 us to force the
      // thread to reset the pending batch right the way.
      wait_ns = 1000;
    }
  }

  // Return non-zero wait microseconds to cause this thread to wait
  // until the queue delay or the closest timeout has expired.
  // Another thread may be awaken due to incoming request to handle the
  // pending batch before this thread wakes and that is ok. But if no other
  // request comes in then this thread will wake and revisit the pending batch
  // (and at that time will then see the delay has been exceeded and will send
  // the batch).
  return wait_ns / 1000;
}

void
DynamicBatchScheduler::DelegateResponse(
    std::unique_ptr<InferenceRequest>& request)
{
  std::lock_guard<std::mutex> lock(completion_queue_mtx_);
  completion_queue_.emplace_back();
  auto queue_slot = &completion_queue_.back();
  // Cache plumbing
  const std::string& key = request->CacheKey();
  const bool is_key_set = request->CacheKeyIsSet();
  const uint64_t lookup_end_ns = request->CacheLookupEndNs();
  const uint64_t lookup_start_ns = request->CacheLookupStartNs();

  request->SetResponseDelegator(
      [this, queue_slot, key, is_key_set, lookup_end_ns, lookup_start_ns](
          std::unique_ptr<InferenceResponse>&& response, const uint32_t flags) {
        if (response_cache_enabled_) {
          // Logical error, the key should be set if caching is enabled
          // for this model
          if (!is_key_set) {
            LOG_ERROR << "Request cache key was not set correctly.";
          }

          // Cache insertion happens here because we need the backend to have
          // computed the inference response first in the case of cache miss
          auto cache = model_->Server()->CacheManager()->Cache();

#ifdef TRITON_ENABLE_STATS
          const uint64_t insert_start_ns = CaptureTimeNs();
#endif  // TRITON_ENABLE_STATS

          auto status = cache->Insert(response.get(), key);

#ifdef TRITON_ENABLE_STATS
          const uint64_t insert_end_ns = CaptureTimeNs();
#endif  // TRITON_ENABLE_STATS

          bool cache_miss =
              (status.StatusCode() != Status::Code::ALREADY_EXISTS);
          if (cache_miss) {
#ifdef TRITON_ENABLE_STATS
            uint64_t lookup_ns = lookup_end_ns - lookup_start_ns;
            // Logical error, this shouldn't happen
            if (lookup_start_ns > lookup_end_ns) {
              lookup_ns = 0;
              LOG_ERROR << "Request lookup duration was not set correctly.";
            }

            uint64_t insert_ns = insert_end_ns - insert_start_ns;
            uint64_t cache_miss_ns = lookup_ns + insert_ns;
            // Use model_ to update stats directly because request object can be
            // released by the backend before getting to this callback.
            model_->MutableStatsAggregator()->UpdateSuccessCacheMiss(
                model_->MetricReporter().get(), cache_miss_ns);
#endif  // TRITON_ENABLE_STATS
            if (!status.IsOk()) {
              LOG_ERROR << "Failed to insert key [" << key
                        << "] into response cache: " << status.Message();
            }
          }  // Otherwise do nothing; we update cache hit statistics on Lookup
        }

        if (preserve_ordering_) {
          {
            std::lock_guard<std::mutex> lock(completion_queue_mtx_);
            queue_slot->emplace_back(std::move(response), flags);
          }
          FinalizeResponses();
        } else {
          InferenceResponse::Send(std::move(response), flags);
        }
      });
}

void
DynamicBatchScheduler::CacheLookUp(
    std::unique_ptr<InferenceRequest>& request,
    std::unique_ptr<InferenceResponse>& cached_response)
{
  auto cache = model_->Server()->CacheManager()->Cache();
  bool is_lookup_success = CacheLookUpUtil(request,cached_response,cache);
<<<<<<< HEAD
  if(is_lookup_success) {
    #ifdef TRITON_ENABLE_STATS
    // Update model metrics/stats on cache hits
    // Backends will update metrics as normal on cache misses
      request->ReportStatisticsCacheHit(model_->MetricReporter().get());
    #endif  // TRITON_ENABLE_STATS
    }
=======
if(is_lookup_success) {
  #ifdef TRITON_ENABLE_STATS
    // Update model metrics/stats on cache hits
    // Backends will update metrics as normal on cache misses
    request->ReportStatisticsCacheHit(model_->MetricReporter().get());
  #endif  // TRITON_ENABLE_STATS
  }
>>>>>>> f9179f59
}

void
DynamicBatchScheduler::FinalizeResponses()
{
  // Need exclusive access of the function to ensure responses are sent
  // in order
  std::lock_guard<std::mutex> lock(finalize_mtx_);
  // Finalize the completed payloads in-order as far as possible
  std::deque<std::pair<std::unique_ptr<InferenceResponse>, const uint32_t>>
      responses;
  {
    std::lock_guard<std::mutex> queue_lock(completion_queue_mtx_);
    while (!completion_queue_.empty() && !completion_queue_.front().empty()) {
      bool response_complete = false;
      for (auto& response_pair : completion_queue_.front()) {
        // Assuming FINAL flag is set only in the last response of the request
        response_complete =
            ((response_pair.second & TRITONSERVER_RESPONSE_COMPLETE_FINAL) !=
             0);
        responses.emplace_back(std::move(response_pair));
      }
      if (response_complete) {
        completion_queue_.pop_front();
      } else {
        completion_queue_.front().clear();
      }
    }
  }

  for (auto& response : responses) {
    InferenceResponse::Send(std::move(response.first), response.second);
  }
}

bool
DynamicBatchScheduler::CustomBatchEnabled() const
{
  return model_->ModelBatchInitFn();
}

void
DynamicBatchScheduler::CustomBatchIncl(
    InferenceRequest* request, bool* should_include)
{
  if (!CustomBatchEnabled())
    return;
  TRITONSERVER_Error* err = model_->ModelBatchInclFn()(
      reinterpret_cast<TRITONBACKEND_Request*>(request),
      *curr_payload_.get()->UserPointerAddr(), should_include);
  if (err) {
    LOG_ERROR << "Custom batching include function failed for model "
              << model_->Name() << ": " << TRITONSERVER_ErrorMessage(err);
    TRITONSERVER_ErrorDelete(err);
  }
}

void
DynamicBatchScheduler::CustomBatchInit()
{
  if (!CustomBatchEnabled())
    return;
  TRITONSERVER_Error* err = model_->ModelBatchInitFn()(
      *model_->Batcher(), curr_payload_.get()->UserPointerAddr());
  if (err != nullptr) {
    LOG_ERROR << "Custom batching initialization function failed for model "
              << model_->Name() << ": " << TRITONSERVER_ErrorMessage(err);
    TRITONSERVER_ErrorDelete(err);
  }
}

void
DynamicBatchScheduler::CustomBatchFini()
{
  if (!CustomBatchEnabled() ||
      *curr_payload_.get()->UserPointerAddr() == nullptr)
    return;
  TRITONSERVER_Error* err =
      model_->ModelBatchFiniFn()(*curr_payload_.get()->UserPointerAddr());
  *curr_payload_.get()->UserPointerAddr() = nullptr;

  if (err != nullptr) {
    LOG_ERROR << "Custom batching finalization function failed for model "
              << model_->Name() << ": " << TRITONSERVER_ErrorMessage(err);
    TRITONSERVER_ErrorDelete(err);
  }
}

}}  // namespace triton::core<|MERGE_RESOLUTION|>--- conflicted
+++ resolved
@@ -747,7 +747,6 @@
 {
   auto cache = model_->Server()->CacheManager()->Cache();
   bool is_lookup_success = CacheLookUpUtil(request,cached_response,cache);
-<<<<<<< HEAD
   if(is_lookup_success) {
     #ifdef TRITON_ENABLE_STATS
     // Update model metrics/stats on cache hits
@@ -755,15 +754,6 @@
       request->ReportStatisticsCacheHit(model_->MetricReporter().get());
     #endif  // TRITON_ENABLE_STATS
     }
-=======
-if(is_lookup_success) {
-  #ifdef TRITON_ENABLE_STATS
-    // Update model metrics/stats on cache hits
-    // Backends will update metrics as normal on cache misses
-    request->ReportStatisticsCacheHit(model_->MetricReporter().get());
-  #endif  // TRITON_ENABLE_STATS
-  }
->>>>>>> f9179f59
 }
 
 void
