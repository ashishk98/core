--- conflicted
+++ resolved
@@ -24,7 +24,6 @@
 # (INCLUDING NEGLIGENCE OR OTHERWISE) ARISING IN ANY WAY OUT OF THE USE
 # OF THIS SOFTWARE, EVEN IF ADVISED OF THE POSSIBILITY OF SUCH DAMAGE.
 
-<<<<<<< HEAD
 import asyncio
 import copy
 import json
@@ -32,10 +31,6 @@
 import queue
 import shutil
 import time
-=======
-import json
-import os
->>>>>>> 6e2fc8e0
 import unittest
 
 import numpy
@@ -456,14 +451,8 @@
             raise_on_error=True,
         ):
             fp16_output = numpy.from_dlpack(response.outputs["fp16_output"])
-<<<<<<< HEAD
             numpy.testing.assert_array_equal(fp16_input, fp16_output)
-=======
-            numpy.testing.assert_array_equal(fp16_input, fp16_output)
-
-        server.stop()
 
     def test_model_repository_not_specified(self):
         with self.assertRaises(tritonserver.InvalidArgumentError):
-            tritonserver.Server(model_repository=None)
->>>>>>> 6e2fc8e0
+            tritonserver.Server(model_repository=None)